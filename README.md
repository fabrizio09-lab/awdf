[![Bolt.new: AI-Powered Full-Stack Web Development in the Browser](./public/social_preview_index.jpg)](https://bolt.new)

# Bolt.new Fork by Cole Medin - oTToDev

This fork of Bolt.new (oTToDev) allows you to choose the LLM that you use for each prompt! Currently, you can use OpenAI, Anthropic, Ollama, OpenRouter, Gemini, LMStudio, Mistral, xAI, HuggingFace, DeepSeek, or Groq models - and it is easily extended to use any other model supported by the Vercel AI SDK! See the instructions below for running this locally and extending it to include more models.

Check the [oTToDev Docs](https://coleam00.github.io/bolt.new-any-llm/) for more information.

## Join the community for oTToDev!

https://thinktank.ottomator.ai


## Requested Additions - Feel Free to Contribute!

- ✅ OpenRouter Integration (@coleam00)
- ✅ Gemini Integration (@jonathands)
- ✅ Autogenerate Ollama models from what is downloaded (@yunatamos)
- ✅ Filter models by provider (@jasonm23)
- ✅ Download project as ZIP (@fabwaseem)
- ✅ Improvements to the main Bolt.new prompt in `app\lib\.server\llm\prompts.ts` (@kofi-bhr)
- ✅ DeepSeek API Integration (@zenith110)
- ✅ Mistral API Integration (@ArulGandhi)
- ✅ "Open AI Like" API Integration (@ZerxZ)
- ✅ Ability to sync files (one way sync) to local folder (@muzafferkadir)
- ✅ Containerize the application with Docker for easy installation (@aaronbolton)
- ✅ Publish projects directly to GitHub (@goncaloalves)
- ✅ Ability to enter API keys in the UI (@ali00209)
- ✅ xAI Grok Beta Integration (@milutinke)
- ✅ LM Studio Integration (@karrot0)
- ✅ HuggingFace Integration (@ahsan3219)
- ✅ Bolt terminal to see the output of LLM run commands (@thecodacus)
- ✅ Streaming of code output (@thecodacus)
- ✅ Ability to revert code to earlier version (@wonderwhy-er)
- ✅ Cohere Integration (@hasanraiyan)
- ✅ Dynamic model max token length (@hasanraiyan)
<<<<<<< HEAD
- ✅ Better prompt enhancing (@SujalXplores)
=======
- ✅ Prompt caching (@SujalXplores)
- ✅ Load local projects into the app (@wonderwhy-er)
- ✅ Together Integration (@mouimet-infinisoft)
- ✅ Mobile friendly (@qwikode)
- ✅ Better prompt enhancing (@SujalXplores)
- ⬜ **HIGH PRIORITY** - ALMOST DONE - Attach images to prompts (@atrokhym)
>>>>>>> 0d49c740
- ⬜ **HIGH PRIORITY** - Prevent Bolt from rewriting files as often (file locking and diffs)
- ⬜ **HIGH PRIORITY** - Better prompting for smaller LLMs (code window sometimes doesn't start)
- ⬜ **HIGH PRIORITY** - Run agents in the backend as opposed to a single model call
- ⬜ Azure Open AI API Integration
- ⬜ Perplexity Integration
- ⬜ Vertex AI Integration
- ⬜ Deploy directly to Vercel/Netlify/other similar platforms
<<<<<<< HEAD
- ⬜ Prompt caching
=======
>>>>>>> 0d49c740
- ⬜ Have LLM plan the project in a MD file for better results/transparency
- ⬜ VSCode Integration with git-like confirmations
- ⬜ Upload documents for knowledge - UI design templates, a code base to reference coding style, etc.
- ⬜ Voice prompting

## Bolt.new: AI-Powered Full-Stack Web Development in the Browser

Bolt.new is an AI-powered web development agent that allows you to prompt, run, edit, and deploy full-stack applications directly from your browser—no local setup required. If you're here to build your own AI-powered web dev agent using the Bolt open source codebase, [click here to get started!](./CONTRIBUTING.md)

## What Makes Bolt.new Different

Claude, v0, etc are incredible- but you can't install packages, run backends, or edit code. That’s where Bolt.new stands out:

- **Full-Stack in the Browser**: Bolt.new integrates cutting-edge AI models with an in-browser development environment powered by **StackBlitz’s WebContainers**. This allows you to:
  - Install and run npm tools and libraries (like Vite, Next.js, and more)
  - Run Node.js servers
  - Interact with third-party APIs
  - Deploy to production from chat
  - Share your work via a URL

- **AI with Environment Control**: Unlike traditional dev environments where the AI can only assist in code generation, Bolt.new gives AI models **complete control** over the entire  environment including the filesystem, node server, package manager, terminal, and browser console. This empowers AI agents to handle the whole app lifecycle—from creation to deployment.

Whether you’re an experienced developer, a PM, or a designer, Bolt.new allows you to easily build production-grade full-stack applications.

For developers interested in building their own AI-powered development tools with WebContainers, check out the open-source Bolt codebase in this repo!

## Setup

Many of you are new users to installing software from Github. If you have any installation troubles reach out and submit an "issue" using the links above, or feel free to enhance this documentation by forking, editing the instructions, and doing a pull request.

1. Install Git from https://git-scm.com/downloads

2. Install Node.js from https://nodejs.org/en/download/ 

Pay attention to the installer notes after completion. 

On all operating systems, the path to Node.js should automatically be added to your system path. But you can check your path if you want to be sure. On Windows, you can search for "edit the system environment variables" in your system, select "Environment Variables..." once you are in the system properties, and then check for a path to Node in your "Path" system variable. On a Mac or Linux machine, it will tell you to check if /usr/local/bin is in your $PATH. To determine if usr/local/bin is included in $PATH open your Terminal and run:

```
echo $PATH .
```

If you see usr/local/bin in the output then you're good to go.

3. Clone the repository (if you haven't already) by opening a Terminal window (or CMD with admin permissions) and then typing in this:

```
git clone https://github.com/coleam00/bolt.new-any-llm.git
```

3. Rename .env.example to .env.local and add your LLM API keys. You will find this file on a Mac at "[your name]/bold.new-any-llm/.env.example". For Windows and Linux the path will be similar.

![image](https://github.com/user-attachments/assets/7e6a532c-2268-401f-8310-e8d20c731328)

If you can't see the file indicated above, its likely you can't view hidden files. On Mac, open a Terminal window and enter this command below. On Windows, you will see the hidden files option in File Explorer Settings. A quick Google search will help you if you are stuck here.

```
defaults write com.apple.finder AppleShowAllFiles YES
```

**NOTE**: you only have to set the ones you want to use and Ollama doesn't need an API key because it runs locally on your computer:

Get your GROQ API Key here: https://console.groq.com/keys

Get your Open AI API Key by following these instructions: https://help.openai.com/en/articles/4936850-where-do-i-find-my-openai-api-key

Get your Anthropic API Key in your account settings: https://console.anthropic.com/settings/keys

```
GROQ_API_KEY=XXX
OPENAI_API_KEY=XXX
ANTHROPIC_API_KEY=XXX
```

Optionally, you can set the debug level:

```
VITE_LOG_LEVEL=debug
```

And if using Ollama set the DEFAULT_NUM_CTX, the example below uses 8K context and ollama running on localhost port 11434:

```
OLLAMA_API_BASE_URL=http://localhost:11434
DEFAULT_NUM_CTX=8192
```

**Important**: Never commit your `.env.local` file to version control. It's already included in .gitignore.

## Run with Docker

Prerequisites:

Git and Node.js as mentioned above, as well as Docker: https://www.docker.com/

### 1a. Using Helper Scripts

NPM scripts are provided for convenient building:

```bash
# Development build
npm run dockerbuild

# Production build
npm run dockerbuild:prod
```

### 1b. Direct Docker Build Commands (alternative to using NPM scripts)

You can use Docker's target feature to specify the build environment instead of using NPM scripts if you wish:

```bash
# Development build
docker build . --target bolt-ai-development

# Production build
docker build . --target bolt-ai-production
```

### 2. Docker Compose with Profiles to Run the Container

Use Docker Compose profiles to manage different environments:

```bash
# Development environment
docker-compose --profile development up

# Production environment
docker-compose --profile production up
```

When you run the Docker Compose command with the development profile, any changes you
make on your machine to the code will automatically be reflected in the site running
on the container (i.e. hot reloading still applies!).

## Run Without Docker

1. Install dependencies using Terminal (or CMD in Windows with admin permissions):

```
pnpm install
```

If you get an error saying "command not found: pnpm" or similar, then that means pnpm isn't installed. You can install it via this:

```
sudo npm install -g pnpm
```

2. Start the application with the command:

```bash
pnpm run dev
```
## Available Scripts

- `pnpm run dev`: Starts the development server.
- `pnpm run build`: Builds the project.
- `pnpm run start`: Runs the built application locally using Wrangler Pages. This script uses `bindings.sh` to set up necessary bindings so you don't have to duplicate environment variables.
- `pnpm run preview`: Builds the project and then starts it locally, useful for testing the production build. Note, HTTP streaming currently doesn't work as expected with `wrangler pages dev`.
- `pnpm test`: Runs the test suite using Vitest.
- `pnpm run typecheck`: Runs TypeScript type checking.
- `pnpm run typegen`: Generates TypeScript types using Wrangler.
- `pnpm run deploy`: Builds the project and deploys it to Cloudflare Pages.
- `pnpm run lint:fix`: Runs the linter and automatically fixes issues according to your ESLint configuration. 

## Development

To start the development server:

```bash
pnpm run dev
```

This will start the Remix Vite development server. You will need Google Chrome Canary to run this locally if you use Chrome! It's an easy install and a good browser for web development anyway.

## How do I contribute to oTToDev?

[Please check out our dedicated page for contributing to oTToDev here!](CONTRIBUTING.md)

## What are the future plans for oTToDev?

[Check out our Roadmap here!](https://roadmap.sh/r/ottodev-roadmap-2ovzo)

Lot more updates to this roadmap coming soon!

## FAQ

[Please check out our dedicated page for FAQ's related to oTToDev here!](FAQ.md)<|MERGE_RESOLUTION|>--- conflicted
+++ resolved
@@ -34,16 +34,13 @@
 - ✅ Ability to revert code to earlier version (@wonderwhy-er)
 - ✅ Cohere Integration (@hasanraiyan)
 - ✅ Dynamic model max token length (@hasanraiyan)
-<<<<<<< HEAD
 - ✅ Better prompt enhancing (@SujalXplores)
-=======
 - ✅ Prompt caching (@SujalXplores)
 - ✅ Load local projects into the app (@wonderwhy-er)
 - ✅ Together Integration (@mouimet-infinisoft)
 - ✅ Mobile friendly (@qwikode)
 - ✅ Better prompt enhancing (@SujalXplores)
 - ⬜ **HIGH PRIORITY** - ALMOST DONE - Attach images to prompts (@atrokhym)
->>>>>>> 0d49c740
 - ⬜ **HIGH PRIORITY** - Prevent Bolt from rewriting files as often (file locking and diffs)
 - ⬜ **HIGH PRIORITY** - Better prompting for smaller LLMs (code window sometimes doesn't start)
 - ⬜ **HIGH PRIORITY** - Run agents in the backend as opposed to a single model call
@@ -51,10 +48,6 @@
 - ⬜ Perplexity Integration
 - ⬜ Vertex AI Integration
 - ⬜ Deploy directly to Vercel/Netlify/other similar platforms
-<<<<<<< HEAD
-- ⬜ Prompt caching
-=======
->>>>>>> 0d49c740
 - ⬜ Have LLM plan the project in a MD file for better results/transparency
 - ⬜ VSCode Integration with git-like confirmations
 - ⬜ Upload documents for knowledge - UI design templates, a code base to reference coding style, etc.
